# This file should be placed in the folder for the version of the
# product that's meant to be documented. A `/release-notes` page will
# be automatically generated and populated at build time.
#
# Note that an entry needs to be added to the `doc-links.yml` file in
# order to surface the release notes in the table of contents.
#
# The YAML in this file should contain:
#
# changelog: An (optional) URL to the CHANGELOG for the product.
# items: An array of releases with the following attributes:
#     - version: The (optional) version number of the release, if applicable.
#     - date: The date of the release in the format YYYY-MM-DD.
#     - notes: An array of noteworthy changes included in the release, each having the following attributes:
#         - title: A short title of the noteworthy change.
#         - body: Two or three sentences describing the change and why it is noteworthy. This is in rich text format and may contain HTML elements.
#         - image: The URL of an image that visually represents the noteworthy change.
#         - docs: The path to the documentation page where additional information can be found.
#         - type: The type of change, one of `bugfix`, `feature`, `security` or `change`.
#

docTitle: Telepresence Release Notes
docDescription: >-
  Release notes for Telepresence by Ambassador Labs, a CNCF project
  that enables developers to iterate rapidly on Kubernetes
  microservices by arming them with infinite-scale development
  environments, access to instantaneous feedback loops, and highly
  customizable development environments.

changelog: https://github.com/telepresenceio/telepresence/blob/$branch$/CHANGELOG.md

items:
<<<<<<< HEAD
  - version: 2.3.4
    date: '2021-07-09'
    notes:
      - type: bugfix
        title: Improved IP log statements
        body: >-
          Some log statements were printing incorrect characters, when they should have been IP addresses.
          This has been resolved to include more accurate and useful logging.
        docs: reference/config/#log-levels
        image: ./telepresence-2.3.4-ip-error.png
      - type: bugfix
        title: Improved messaging when multiple services match a workload
        body: >-
          If multiple services matched a workload when performing an intercept, Telepresence would crash.
          It now gives the correct error message, instructing the user on how to specify which
          service the intercept should use.
        image: ./telepresence-2.3.4-improved-error.png
        docs: reference/intercepts
      - type: bugfix
        title: Traffic-manger creates services in its own namespace to determine subnet
        body: >-
          Telepresence will now determine the service subnet by creating a dummy-service in its own
          namespace, instead of the default namespace, which was causing RBAC permissions issues in
          some clusters.
        docs: reference/routing/#subnets
      - type: bugfix
        title: Telepresence connect respects pre-existing clusterrole
        body: >-
          When Telepresence connects, if the <code>traffic-manager</code>'s desired <code>clusterrole</code> already exists in the
          cluster, Telepresence will no longer try to update the clusterrole.
        docs: reference/rbac
      - type: bugfix
        title: Helm Chart fixed for clientRbac.namespaced
        body: >-
          The Telepresence Helm chart no longer fails when installing with <code>--set clientRbac.namespaced=true</code>.
        docs: install/helm
  - version: 2.3.3
=======
  - version: 2.3.5
>>>>>>> 0d3ba2c3
    date: 'TBD'
    notes:
      - type: feature
        title: traffic-manager in multiple namespaces
        body: >-
          We now support installing multiple traffic managers in the same cluster.
          This will allow operators to install deployments of telepresence that are
          limited to certain namespaces.
        image: ./telepresence-2.3.5-traffic-manager-namespaces.png
        docs: install/helm
      - type: feature
        title: No more dependence on kubectl
        body: >-
          Telepresence no longer depends on having an external
          <code>kubectl</code> binary, which might not be present for
          OpenShift users (who have <code>oc</code> instead of
          <code>kubectl</code>).
      - type: feature
        title: Agent image now configurable
        body: >-
          We now support configuring which agent image + registry to use in the
          config. This enables users whose laptop is an air-gapped environment to
          create selective intercepts without requiring a login. It also makes it easier
          for those who are developing on Telepresence to specify which agent image should
          be used. Env vars TELEPRESENCE_AGENT_IMAGE and TELEPRESENCE_REGISTRY are no longer
          used.
        image: ./telepresence-2.3.5-agent-config.png
        docs: reference/config/#images
      - type: feature
        title: Max gRPC receive size now configurable
        body: >-
          The default max size of messages received through gRPC (4 MB) is sometimes insufficient. It can now be configured.
        image: ./telepresence-2.3.5-grpc-max-receive-size.png
        docs: reference/config/#grpc
      - type: feature
        title: CLI can be used in air-gapped environments
        body: >-
          While Telepresence will auto-detect if your cluster is in an air-gapped environment,
          we've added an option users can add to their config.yml to ensure the cli acts like it
          is in an air-gapped environment. Air-gapped environments require a manually installed
          licence.
        docs: reference/cluster-config/#air-gapped-cluster
        image: ./telepresence-2.3.5-skipLogin.png
  - version: 2.3.4
    date: '2021-07-09'
    notes:
      - type: bugfix
        title: Improved IP log statements
        body: >-
          Some log statements were printing incorrect characters, when they should have been IP addresses.
          This has been resolved to include more accurate and useful logging.
        docs: reference/config/#log-levels
        image: ./telepresence-2.3.4-ip-error.png
      - type: bugfix
        title: Improved messaging when multiple services match a workload
        body: >-
          If multiple services matched a workload when performing an intercept, Telepresence would crash.
          It now gives the correct error message, instructing the user on how to specify which
          service the intercept should use.
        image: ./telepresence-2.3.4-improved-error.png
        docs: reference/intercepts
      - type: bugfix
        title: Traffic-manger creates services in its own namespace to determine subnet
        body: >-
          Telepresence will now determine the service subnet by creating a dummy-service in its own
          namespace, instead of the default namespace, which was causing RBAC permissions issues in
          some clusters.
        docs: reference/routing/#subnets
      - type: bugfix
        title: Telepresence connect respects pre-existing clusterrole
        body: >-
          When Telepresence connects, if the <code>traffic-manager</code>'s desired <code>clusterrole</code> already exists in the
          cluster, Telepresence will no longer try to update the clusterrole.
        docs: reference/rbac
      - type: bugfix
        title: Helm Chart fixed for clientRbac.namespaced
        body: >-
          The Telepresence Helm chart no longer fails when installing with <code>--set clientRbac.namespaced=true</code>.
        docs: install/helm
  - version: 2.3.3
    date: '2021-07-07'
    notes:
      - type: feature
        title: Traffic Manager Helm Chart
        body: >-
          Telepresence now supports installing the Traffic Manager via Helm.
          This will make it easy for operators to install and configure the
          server-side components of Telepresence separately from the CLI (which
          in turn allows for better separation of permissions).
        image: ./telepresence-2.3.3-helm.png
        docs: install/helm/
      - type: feature
        title: Traffic-manager in custom namespace
        body: >-
          As the <code>traffic-manager</code> can now be installed in any
          namespace via Helm, Telepresence can now be configured to look for the
          Traffic Manager in a namespace other than <code>ambassador</code>.
          This can be configured on a per-cluster basis.
        image: ./telepresence-2.3.3-namespace-config.png
        docs: reference/config
      - type: feature
        title: Intercept --to-pod
        body: >-
          <code>telepresence intercept</code> now supports a
          <code>--to-pod</code> flag that can be used to port-forward sidecars'
          ports from an intercepted pod.
        image: ./telepresence-2.3.3-to-pod.png
        docs: reference/intercepts
      - type: change
        title: Change in migration from edgectl
        body: >-
          Telepresence no longer automatically shuts down the old
          <code>api_version=1</code> <code>edgectl</code> daemon.  If migrating
          from such an old version of <code>edgectl</code> you must now manually
          shut down the <code>edgectl</code> daemon before running Telepresence.
          This was already the case when migrating from the newer
          <code>api_version=2</code> <code>edgectl</code>.
      - type: bugfix
        title: Fixed error during shutdown
        body: >-
          The root daemon no longer terminates when the user daemon disconnects
          from its gRPC streams, and instead waits to be terminated by the CLI.
          This could cause problems with things not being cleaned up correctly.
      - type: bugfix
        title: Intercepts will survive deletion of intercepted pod
        body: >-
          An intercept will survive deletion of the intercepted pod provided
          that another pod is created (or already exists) that can take over.
  - version: 2.3.2
    date: '2021-06-18'
    notes:
      # Headliners
      - type: feature
        title: Service Port Annotation
        body: >-
          The mutator webhook for injecting traffic-agents now
          recognizes a
          <code>telepresence.getambassador.io/inject-service-port</code>
          annotation to specify which port to intercept; bringing the
          functionality of the <code>--port</code> flag to users who
          use the mutator webook in order to control Telepresence via
          GitOps.
        image: ./telepresence-2.3.2-svcport-annotation.png
        docs: reference/cluster-config#service-port-annotation
      - type: feature
        title: Outbound Connections
        body: >-
          Outbound connections are now routed through the intercepted
          Pods which means that the connections originate from that
          Pod from the cluster's perspective.  This allows service
          meshes to correctly identify the traffic.
        docs: reference/routing/#outbound
      - type: change
        title: Inbound Connections
        body: >-
          Inbound connections from an intercepted agent are now
          tunneled to the manager over the existing gRPC connection,
          instead of establishing a new connection to the manager for
          each inbound connection.  This avoids interference from
          certain service mesh configurations.
        docs: reference/routing/#inbound

      # RBAC changes
      - type: change
        title: Traffic Manager needs new RBAC permissions
        body: >-
          The Traffic Manager requires <a href="reference/rbac">RBAC
          permissions</a> to list Nodes, Pods, and to create a dummy
          Service in the manager's namespace.
        docs: reference/routing/#subnets
      - type: change
        title: Reduced developer RBAC requirements
        body: >-
          The on-laptop client no longer requires <a
          href="reference/rbac">RBAC permissions</a> to list the Nodes
          in the cluster or to create Services, as that functionality
          has been moved to the Traffic Manager.

      # Bugfixes
      - type: bugfix
        title: Able to detect subnets
        body: >-
          Telepresence will now detect the Pod CIDR ranges even if
          they are not listed in the Nodes.
        image: ./telepresence-2.3.2-subnets.png
        docs: reference/routing/#subnets
      - type: bugfix
        title: Dynamic IP ranges
        body: >-
          The list of cluster subnets that the virtual network
          interface will route is now configured dynamically and will
          follow changes in the cluster.
      - type: bugfix
        title: No duplicate subnets
        body: >-
          Subnets fully covered by other subnets are now pruned
          internally and thus never superfluously added to the
          laptop's routing table.
        docs: reference/routing/#subnets
      - type: change # not a bugfix, but it only makes sense to mention after the above bugfixes
        title: Change in default timeout
        body: >-
          The <code>trafficManagerAPI</code> timeout default has
          changed from 5 seconds to 15 seconds, in order to facilitate
          the extended time it takes for the traffic-manager to do its
          initial discovery of cluster info as a result of the above
          bugfixes.
      - type: bugfix
        title: Removal of DNS config files on macOS
        body: >-
          On macOS, files generated under
          <code>/etc/resolver/</code> as the result of using
          <code>include-suffixes</code> in the cluster config are now
          properly removed on quit.
        docs: reference/routing/#mac-os-resolver

      - type: bugfix
        title: Large file transfers
        body: >-
          Telepresence no longer erroneously terminates connections
          early when sending a large HTTP response from an intercepted
          service.
      - type: bugfix
        title: Race condition in shutdown
        body: >-
          When shutting down the user-daemon or root-daemon on the
          laptop, <code>telepresence quit</code> and related commands
          no longer return early before everything is fully shut down.
          Now it can be counted on that by the time the command has
          returned that all of the side-effects on the laptop have
          been cleaned up.
  - version: 2.3.1
    date: '2021-06-14'
    notes:
      - title: DNS Resolver Configuration
        body: "Telepresence now supports per-cluster configuration for custom dns behavior, which will enable users to determine which local + remote resolver to use and which suffixes should be ignored + included. These can be configured on a per-cluster basis."
        image: ./telepresence-2.3.1-dns.png
        docs: reference/config
        type: feature
      - title: AlsoProxy Configuration
        body: "Telepresence now supports also proxying user-specified subnets so that they can access external services only accessible to the cluster while connected to Telepresence. These can be configured on a per-cluster basis and each subnet is added to the TUN device so that requests are routed to the cluster for IPs that fall within that subnet."
        image: ./telepresence-2.3.1-alsoProxy.png
        docs: reference/config
        type: feature
      - title: Mutating Webhook for Injecting Traffic Agents
        body: "The Traffic Manager now contains a mutating webhook to automatically add an agent to pods that have the <code>telepresence.getambassador.io/traffic-agent: enabled</code> annotation.  This enables Telepresence to work well with GitOps CD platforms that rely on higher level kubernetes objects matching what is stored in git.  For workloads without the annotation, Telepresence will add the agent the way it has in the past"
        image: ./telepresence-2.3.1-inject.png
        docs: reference/rbac
        type: feature
      - title: Traffic Manager Connect Timeout
        body: "The trafficManagerConnect timeout default has changed from 20 seconds to 60 seconds, in order to facilitate the extended time it takes to apply everything needed for the mutator webhook."
        image: ./telepresence-2.3.1-trafficmanagerconnect.png
        docs: reference/config
        type: change
      - title: Fix for large file transfers
        body: "Fix a tun-device bug where sometimes large transfers from services on the cluster would hang indefinitely"
        image: ./telepresence-2.3.1-large-file-transfer.png
        docs: reference/tun-device
        type: bugfix
      - title: Brew Formula Changed
        body: "Now that the Telepresence rewrite is the main version of Telepresence, you can install it via Brew like so: <code>brew install datawire/blackbird/telepresence</code>."
        image: ./telepresence-2.3.1-brew.png
        docs: install/
        type: change
  - version: 2.3.0
    date: '2021-06-01'
    notes:
      - title: Brew install Telepresence
        body: "Telepresence can now be installed via brew on macOS, which makes it easier for users to stay up-to-date with the latest telepresence version. To install via brew, you can use the following command: <code>brew install datawire/blackbird/telepresence2</code>."
        image: ./telepresence-2.3.0-homebrew.png
        docs: install/
        type: feature
      - title: TCP and UDP routing via Virtual Network Interface
        body: "Telepresence will now perform routing of outbound TCP and UDP traffic via a Virtual Network Interface (VIF). The VIF is a layer 3 TUN-device that exists while Telepresence is connected. It makes the subnets in the cluster available to the workstation and will also route DNS requests to the cluster and forward them to intercepted pods. This means that pods with custom DNS configuration will work as expected. Prior versions of Telepresence would use firewall rules and were only capable of routing TCP."
        image: ./tunnel.jpg
        docs: reference/tun-device
        type: feature
      - title: SSH is no longer used
        body: "All traffic between the client and the cluster is now tunneled via the traffic manager gRPC API. This means that Telepresence no longer uses ssh tunnels and that the manager no longer have an <code>sshd</code> installed. Volume mounts are still established using <code>sshfs</code> but it is now configured to communicate using the sftp-protocol directly, which means that the traffic agent also runs without <code>sshd</code>. A desired side effect of this is that the manager and agent containers no longer need a special user configuration."
        image: ./no-ssh.png
        docs: reference/tun-device/#no-ssh-required
        type: change
      - title: Running in a Docker container
        body: "Telepresence can now be run inside a Docker container. This can be useful for avoiding side effects on a workstation's network, establishing multiple sessions with the traffic manager, or working with different clusters simultaneously."
        image: ./run-tp-in-docker.png
        docs: reference/inside-container
        type: feature
      - title: Configurable Log Levels
        body: "Telepresence now supports configuring the log level for Root Daemon and User Daemon logs. This provides control over the nature and volume of information that Telepresence generates in <code>daemon.log</code> and <code>connector.log</code>."
        image: ./telepresence-2.3.0-loglevels.png
        docs: reference/config/#log-levels
        type: feature
  - version: 2.2.2
    date: '2021-05-17'
    notes:
      - title: Legacy Telepresence subcommands
        body: Telepresence is now able to translate common legacy Telepresence commands into native Telepresence commands. So if you want to get started quickly, you can just use the same legacy Telepresence commands you are used to with the new Telepresence binary.
        image: ./telepresence-2.2.png
        docs: install/migrate-from-legacy/
        type: feature<|MERGE_RESOLUTION|>--- conflicted
+++ resolved
@@ -30,47 +30,7 @@
 changelog: https://github.com/telepresenceio/telepresence/blob/$branch$/CHANGELOG.md
 
 items:
-<<<<<<< HEAD
-  - version: 2.3.4
-    date: '2021-07-09'
-    notes:
-      - type: bugfix
-        title: Improved IP log statements
-        body: >-
-          Some log statements were printing incorrect characters, when they should have been IP addresses.
-          This has been resolved to include more accurate and useful logging.
-        docs: reference/config/#log-levels
-        image: ./telepresence-2.3.4-ip-error.png
-      - type: bugfix
-        title: Improved messaging when multiple services match a workload
-        body: >-
-          If multiple services matched a workload when performing an intercept, Telepresence would crash.
-          It now gives the correct error message, instructing the user on how to specify which
-          service the intercept should use.
-        image: ./telepresence-2.3.4-improved-error.png
-        docs: reference/intercepts
-      - type: bugfix
-        title: Traffic-manger creates services in its own namespace to determine subnet
-        body: >-
-          Telepresence will now determine the service subnet by creating a dummy-service in its own
-          namespace, instead of the default namespace, which was causing RBAC permissions issues in
-          some clusters.
-        docs: reference/routing/#subnets
-      - type: bugfix
-        title: Telepresence connect respects pre-existing clusterrole
-        body: >-
-          When Telepresence connects, if the <code>traffic-manager</code>'s desired <code>clusterrole</code> already exists in the
-          cluster, Telepresence will no longer try to update the clusterrole.
-        docs: reference/rbac
-      - type: bugfix
-        title: Helm Chart fixed for clientRbac.namespaced
-        body: >-
-          The Telepresence Helm chart no longer fails when installing with <code>--set clientRbac.namespaced=true</code>.
-        docs: install/helm
-  - version: 2.3.3
-=======
   - version: 2.3.5
->>>>>>> 0d3ba2c3
     date: 'TBD'
     notes:
       - type: feature
