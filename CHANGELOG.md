--- conflicted
+++ resolved
@@ -1,16 +1,11 @@
 # Changelog
 
 ### 2.0.4 (TBD)
-<<<<<<< HEAD
+
+- Change: The telepresence daemon will no longer use port 1234 for the firewall-to-SOCKS server, but will instead choose an available port dynamically.
 - Feature: Support headless services (including ExternalName), which you can use if you used "Also Proxy" in telepresence 1.
 
-### 2.0.3 (TBD)
-=======
-
-- Change: The telepresence daemon will no longer use port 1234 for the firewall-to-SOCKS server, but will instead choose an available port dynamically.
-
 ### 2.0.3 (February 24, 2021)
->>>>>>> aeff9e64
 
 - Feature: There is now an extension mechanism where you can tell Telepresence about different agents and what arguments they support.  The new `--mechanism` flag can explicitly identify which extension to use.
 - Change: Related to things now being in extensions, the `--match` flag has been renamed to `--http-match`.
