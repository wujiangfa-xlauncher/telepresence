--- conflicted
+++ resolved
@@ -126,10 +126,6 @@
 
 ## Sharing a preview URL with people outside your team
 
-<<<<<<< HEAD
-To collaborate with someone outside of your identity provider's organization, you must go to [Ambassador Cloud](https://app.getambassador.io/cloud/preview/), select the preview URL, and click **Make Publicly Accessible**.  Now anyone with the link will have access to the preview URL. When they visit the preview URL, they will see the intercepted service running on your laptop.
-=======
-To collaborate with someone outside of your identity provider's organization, you must go to [Ambassador Cloud](https://app.getambassador.io/cloud/), select the preview URL, and click **Make Publicly Accessible**.  Now anyone with the link will have access to the preview URL. When they visit the preview URL, they will see the intercepted service running on your laptop. 
->>>>>>> e5788234
+To collaborate with someone outside of your identity provider's organization, you must go to [Ambassador Cloud](https://app.getambassador.io/cloud/), select the preview URL, and click **Make Publicly Accessible**.  Now anyone with the link will have access to the preview URL. When they visit the preview URL, they will see the intercepted service running on your laptop.
 
 To disable sharing the preview URL publicly, click **Require Authentication** in the dashboard. Removing the intercept either from the dashboard or by running `telepresence leave <service-name>` also removes all access to the preview URL.